#!/usr/bin/env bash
#SBATCH -A hpc-lco-kenter --mail-type=All --mail-user=joo@mail.upb.de -J ffscite-synthesis
#SBATCH -p normal -q fpgasynthesis --time=2-00:00:00 --cpus-per-task=8 --mem=200G

ml fpga devel intel/oneapi/22.2.0 bittware/520n Boost/1.74.0-GCC CMake
mkdir -p build
cd build

cmake -DCMAKE_BUILD_TYPE=Release ..
make -j8 scite
dpcpp -std=c++20 -fintelfpga -qactypes -DHARDWARE -O3 \
<<<<<<< HEAD
    -Xshardware -Xsv -Xsparallel=8 -Xsprofile -Xshigh-effort -Xsseed=1 -Xsclock=350MHz \
=======
    -Xshardware -Xsv -Xsparallel=8 -Xsprofile -Xshigh-effort -Xsseed=1 \
>>>>>>> c80355f2
    -reuse-exe=./ffSCITE ../src/main.cpp -o ffSCITE
tar -caf build.tar.gz scite ffSCITE ffSCITE.prj/reports<|MERGE_RESOLUTION|>--- conflicted
+++ resolved
@@ -9,10 +9,6 @@
 cmake -DCMAKE_BUILD_TYPE=Release ..
 make -j8 scite
 dpcpp -std=c++20 -fintelfpga -qactypes -DHARDWARE -O3 \
-<<<<<<< HEAD
-    -Xshardware -Xsv -Xsparallel=8 -Xsprofile -Xshigh-effort -Xsseed=1 -Xsclock=350MHz \
-=======
     -Xshardware -Xsv -Xsparallel=8 -Xsprofile -Xshigh-effort -Xsseed=1 \
->>>>>>> c80355f2
     -reuse-exe=./ffSCITE ../src/main.cpp -o ffSCITE
 tar -caf build.tar.gz scite ffSCITE ffSCITE.prj/reports