--- conflicted
+++ resolved
@@ -2,21 +2,11 @@
 #SBATCH -A hpc-lco-kenter --mail-type=All --mail-user=joo@mail.upb.de -J ffscite-synthesis
 #SBATCH -p normal -q fpgasynthesis --time=1-00:00:00 --cpus-per-task=8 --mem=200G
 
-<<<<<<< HEAD
-ml fpga devel intel/oneapi/22.2.0 bittware/520n Boost/1.79.0-GCC CMake
-=======
 ml fpga devel intel/oneapi/22.3.0 bittware/520n Boost CMake
->>>>>>> 940e1762
 mkdir -p build
 cd build
 
 cmake -DCMAKE_BUILD_TYPE=Release ..
 make -j8 scite
-<<<<<<< HEAD
-dpcpp -std=c++20 -fintelfpga -qactypes -DHARDWARE -O3 \
-    -Xshardware -Xsv -Xsparallel=8 -Xsprofile -Xsseed=1 \
-    -reuse-exe=./ffSCITE ../src/main.cpp -o ffSCITE
-=======
 make ffSCITE
->>>>>>> 940e1762
 tar -caf build.tar.gz scite ffSCITE ffSCITE.prj/reports