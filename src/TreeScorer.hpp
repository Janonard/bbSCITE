--- conflicted
+++ resolved
@@ -157,11 +157,7 @@
       AncestryVector is_known = this->is_known[cell_i];
       float cell_score = -std::numeric_limits<float>::infinity();
 
-<<<<<<< HEAD
-#pragma unroll 16
-=======
-#pragma unroll
->>>>>>> aebe8c03
+#pragma unroll
       for (uint32_t node_i = 0; node_i < max_n_genes + 1; node_i++) {
         AncestryVector is_ancestor = tree.get_ancestors(node_i);
         float individual_score = 0.0;
