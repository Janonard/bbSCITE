/*
 * Copyright © 2022 Jan-Oliver Opdenhövel
 *
 * This program is free software: you can redistribute it and/or modify it
 * under the terms of the GNU General Public License as published by the Free
 * Software Foundation, either version 3 of the License, or (at your option) any
 * later version.
 *
 * This program is distributed in the hope that it will be useful, but WITHOUT
 * ANY WARRANTY; without even the implied warranty of MERCHANTABILITY or FITNESS
 * FOR A PARTICULAR PURPOSE. See the GNU General Public License for more
 * details.
 *
 * You should have received a copy of the GNU General Public License along with
 * this program. If not, see <https://www.gnu.org/licenses/>.
 */
#pragma once
#include "Parameters.hpp"
#include "TreeScorer.hpp"

#include <CL/sycl.hpp>
#include <chrono>

namespace ffSCITE {
/**
 * @brief Controller class for the SCITE algorithm.
 *
 * @tparam max_n_cells The maximum number of cells processable by the design.
 * @tparam max_n_genes The maximum number of genes processable by the design.
 * @tparam pipeline_capacity The (assumed) capacity of the computation pipeline.
 * The feedback system assumes that this number is correct, but it has to be
 * manually verified using design space exploration.
 */
template <uint32_t max_n_cells, uint32_t max_n_genes,
          uint32_t pipeline_capacity>
class Application {
public:
  /**
   * @brief The mutation tree class used by the design.
   */
  using MutationTreeImpl = MutationTree<max_n_genes>;

  /**
   * @brief The ancestor matrix class used by the design.
   */
  using AncestorMatrix = typename MutationTreeImpl::AncestorMatrix;

  /**
   * @brief The type of the ancestor matrix rows.
   */
  using AncestryVector = typename MutationTreeImpl::AncestryVector;

  /**
   * @brief The tree scorer class used by the design on the FPGA.
   */
  using TreeScorerImpl = TreeScorer<max_n_cells, max_n_genes>;

  /**
   * @brief The tree scorer class used to compute the scores of the initial
   * states on the host.
   */
  using HostTreeScorerImpl = TreeScorer<max_n_cells, max_n_genes,
                                        cl::sycl::access::target::host_buffer>;

  /**
   * @brief Type of the locally stored mutation data matrix.
   */
  using MutationDataMatrix = typename TreeScorerImpl::MutationDataMatrix;

  /**
   * @brief The maximum number of tree nodes supported by the design.
   */
  static constexpr uint32_t max_n_nodes = MutationTreeImpl::max_n_nodes;

  /**
   * @brief Create a new application object.
   *
   * @param is_mutated_buffer A buffer with bit vectors that encode whether a
   * cell has a mutation at a certain gene.
   * @param is_known_buffer A buffer with bit vectors that encode whether the
   * mutation status of a cell is known for a certain gene.
   * @param working_queue A SYCL queue, configured with the correct FPGA or FPGA
   * emulator device.
   * @param parameters The CLI parameters of the application.
   * @param n_cells The total number of cells in the input data.
   * @param n_genes The total number of genes in the input data.
   */
  Application(cl::sycl::buffer<AncestryVector, 1> is_mutated_buffer,
              cl::sycl::buffer<AncestryVector, 1> is_known_buffer,
              cl::sycl::queue working_queue, Parameters const &parameters,
              uint32_t n_cells, uint32_t n_genes)
      : raw_moves(cl::sycl::range<1>(1)),
        current_am_buffer(cl::sycl::range<1>(1)),
        current_dm_buffer(cl::sycl::range<1>(1)),
        current_beta_buffer(cl::sycl::range<1>(1)),
        current_score_buffer(cl::sycl::range<1>(1)),
        best_am_dm_buffer(cl::sycl::range<1>(2)),
        best_beta_buffer(cl::sycl::range<1>(1)),
        best_score_buffer(cl::sycl::range<1>(1)),
        is_mutated_buffer(is_mutated_buffer), is_known_buffer(is_known_buffer),
        working_queue(working_queue), parameters(parameters), n_cells(n_cells),
        n_genes(n_genes) {
    using namespace cl::sycl;

    // Check that the required number of chains is correct.
    if (this->parameters.get_n_chains() % pipeline_capacity != 0) {
      uint32_t old_n_chains = this->parameters.get_n_chains();
      uint32_t new_n_chains =
          old_n_chains +
          (pipeline_capacity - (old_n_chains % pipeline_capacity));
      std::cerr << "Warning: Increasing the number of chains to "
                << new_n_chains << "." << std::endl;
      std::cerr << "This is the next multiple of the pipeline capacity and "
                   "doing so improves the performance."
                << std::endl;
      this->parameters.set_n_chains(new_n_chains);
    }

    /*
     * Generate the initial chain states.
     */
    current_am_buffer = range<1>(this->parameters.get_n_chains());
    current_dm_buffer = range<1>(this->parameters.get_n_chains());
    current_beta_buffer = range<1>(this->parameters.get_n_chains());
    current_score_buffer = range<1>(this->parameters.get_n_chains());

    auto current_am_ac =
        current_am_buffer.template get_access<access::mode::discard_write>();
    auto current_dm_ac =
        current_dm_buffer.template get_access<access::mode::discard_write>();
    auto current_beta_ac =
        current_beta_buffer.template get_access<access::mode::discard_write>();
    auto current_score_ac =
        current_score_buffer.template get_access<access::mode::discard_write>();
    auto is_mutated_ac =
        is_mutated_buffer.template get_access<access::mode::read>();
    auto is_known_ac =
        is_known_buffer.template get_access<access::mode::read>();
    MutationDataMatrix is_mutated, is_known;

    HostTreeScorerImpl host_scorer(
        this->parameters.get_alpha_mean(), this->parameters.get_beta_mean(),
        this->parameters.get_beta_sd(), n_cells, n_genes, is_mutated_ac,
        is_known_ac, is_mutated, is_known);

    oneapi::dpl::minstd_rand rng;
    rng.seed(std::random_device()());

    for (uint32_t rep_i = 0; rep_i < this->parameters.get_n_chains(); rep_i++) {
      std::vector<uint32_t> pruefer_code =
          MutationTreeImpl::sample_random_pruefer_code(rng, n_genes);
      std::vector<uint32_t> parent_vector =
          MutationTreeImpl::pruefer_code_to_parent_vector(pruefer_code);
      auto matrix_tuple =
          MutationTreeImpl::parent_vector_to_matrix(parent_vector);
      current_am_ac[rep_i] = std::get<0>(matrix_tuple);
      current_dm_ac[rep_i] = std::get<1>(matrix_tuple);

      current_beta_ac[rep_i] = this->parameters.get_beta_mean();

      MutationTreeImpl tree(current_am_ac[rep_i], current_dm_ac[rep_i], n_genes,
                            current_beta_ac[rep_i]);
      current_score_ac[rep_i] = host_scorer.logscore_tree(tree);
    }

    /*
     * Generate the raw move samples.
     */
    raw_moves = cl::sycl::range<1>(this->parameters.get_n_chains() *
                                   this->parameters.get_chain_length());
    auto raw_moves_ac =
        raw_moves.template get_access<cl::sycl::access::mode::discard_write>();
    RawMoveDistribution distribution(n_genes + 1, this->parameters);

    std::chrono::time_point start = std::chrono::high_resolution_clock::now();
    for (uint32_t i = 0; i < raw_moves.get_range()[0]; i++) {
      raw_moves_ac[i] = distribution(rng);
    }
    std::chrono::time_point end = std::chrono::high_resolution_clock::now();

    std::chrono::duration<double, std::ratio<1>> generation_makespan =
        end - start;
    std::cout << "Move generation makespan: ";
    std::cout << generation_makespan.count();
    std::cout << " s" << std::endl;
  }

  /**
   * @brief Execute the requested number of chains and chain steps on the
   * configured input, and store the most-likely solution.
   *
   * This method blocks on the FPGA execution and overrides the previous
   * best-known solution.
   *
   * @return float The makespan of the design, in seconds.
   */
  float run_simulation() {
    using namespace cl::sycl;

    std::vector<event> events;
    events.push_back(enqueue_io());
    events.push_back(enqueue_work_kernel());

    std::vector<uint64_t> starts, ends;

    for (event kernel_event : events) {
      uint64_t start = kernel_event.template get_profiling_info<
          cl::sycl::info::event_profiling::command_start>();
      uint64_t end = kernel_event.template get_profiling_info<
          cl::sycl::info::event_profiling::command_end>();
      starts.push_back(start);
      ends.push_back(end);
    }

    uint64_t execution_start = *std::min_element(starts.begin(), starts.end());
    uint64_t execution_end = *std::max_element(ends.begin(), ends.end());

    return (execution_end - execution_start) / 1000000.0;
  }

  /**
   * @brief Get the ancestor matrix of the most-likely chain state.
   */
  AncestorMatrix get_best_am() {
    auto best_am_dm_ac =
        best_am_dm_buffer.template get_access<cl::sycl::access::mode::read>();
    return best_am_dm_ac[0];
  }

  /**
   * @brief Get the descendant matrix of the most-likely chain state.
   */
  AncestorMatrix get_best_dm() {
    auto best_am_dm_ac =
        best_am_dm_buffer.template get_access<cl::sycl::access::mode::read>();
    return best_am_dm_ac[1];
  }

  /**
   * @brief Get the beta value (probability of false negatives) of the
   * most-likely chain state.
   */
  float get_best_beta() {
    auto best_beta_ac =
        best_beta_buffer.template get_access<cl::sycl::access::mode::read>();
    return best_beta_ac[0];
  }

  /**
   * @brief Get the log-likelihood of the most-likely chain state.
   */
  float get_best_score() {
    auto best_score_ac =
        best_score_buffer.template get_access<cl::sycl::access::mode::read>();
    return best_score_ac[0];
  }

private:
  /**
   * @brief The scalar meta-information of a chain step.
   */
  struct ChainMeta {
    float beta;
    float score;
  };

<<<<<<< HEAD
  using InputMetaPipe = cl::sycl::pipe<class InputMetaPipeID, ChainMeta>;
  using InputAncestorPipe =
      cl::sycl::pipe<class InputAncestorPipeID, AncestryVector>;
  using InputDescendantPipe =
      cl::sycl::pipe<class InputDescendantPipeID, AncestryVector>;
  using OutputMetaPipe = cl::sycl::pipe<class OutputMetaPipeID, ChainMeta>;
  using OutputAncestorPipe =
      cl::sycl::pipe<class OutputAncestorPipeID, AncestryVector>;
  using OutputDescendantPipe =
      cl::sycl::pipe<class OutputDescendantPipeID, AncestryVector>;
=======
  union PipeValue {
    PipeValue() : ancestry_vector(0) {}
    PipeValue(ChainMeta meta) : meta(meta) {}
    PipeValue(AncestryVector av) : ancestry_vector(av) {}

    ChainMeta meta;
    AncestryVector ancestry_vector;
  };

  using InputPipe =
      cl::sycl::pipe<class InputPipeID, PipeValue, max_n_genes + 2>;
  using OutputPipe =
      cl::sycl::pipe<class OutputPipeID, PipeValue, max_n_genes + 2>;
>>>>>>> 948561ef

  /**
   * @brief Enqueue the IO kernel which controls the introduction of initial
   * states and the pipeline feedback.
   *
   * @return cl::sycl::event The event object of the kernel invocation.
   */
  cl::sycl::event enqueue_io() {
    using namespace cl::sycl;

    assert(parameters.get_n_chains() % pipeline_capacity == 0);

    return working_queue.submit([&](handler &cgh) {
      auto current_am_ac =
          current_am_buffer.template get_access<access::mode::read>(cgh);
      auto current_dm_ac =
          current_dm_buffer.template get_access<access::mode::read>(cgh);
      auto current_beta_ac =
          current_beta_buffer.template get_access<access::mode::read>(cgh);
      auto current_score_ac =
          current_score_buffer.template get_access<access::mode::read>(cgh);

      uint32_t n_steps = parameters.get_chain_length();
      uint32_t n_chains = parameters.get_n_chains();

      cgh.single_task<class IOKernel>([=]() {
        uint32_t i_initial_state = 0;

        [[intel::loop_coalesce(2)]]
        for (uint32_t i = 0; i < n_steps * n_chains + pipeline_capacity; i++) {
          bool read_output = i >= pipeline_capacity;
          bool write_input = i < n_steps * n_chains;
          ac_int<1, false> input_source =
              (i % (n_steps * pipeline_capacity) < pipeline_capacity) ? 1 : 0;

          for (uint32_t packet_i = 0; packet_i < max_n_nodes + 1; packet_i++) {
            PipeValue in_packet, out_packet;
            if (read_output) {
              in_packet = OutputPipe::read();
            }

<<<<<<< HEAD
          [[intel::fpga_memory]] AncestorMatrix initial_am, initial_dm,
              output_am, output_dm;
          for (uint32_t word_i = 0; word_i < max_n_nodes; word_i++) {
            if (input_source == 1) {
              initial_am[word_i] = current_am_ac[i_initial_state][word_i];
              initial_dm[word_i] = current_dm_ac[i_initial_state][word_i];
            }
            if (read_output) {
              output_am[word_i] = OutputAncestorPipe::read();
              output_dm[word_i] = OutputDescendantPipe::read();
=======
            if (input_source == 0) {
              out_packet = in_packet;
            } else {
              if (packet_i < max_n_nodes) {
                out_packet = current_am_ac[i_initial_state][packet_i];
              } else {
                out_packet = ChainMeta {
                  .beta = current_beta_ac[i_initial_state],
                  .score = current_score_ac[i_initial_state],
                };
              }
            }

            if (write_input) {
              InputPipe::write(out_packet);
>>>>>>> 948561ef
            }
          }

          if (input_source == 1) {
            i_initial_state++;
          }
<<<<<<< HEAD

          if (write_input) {
            ChainMeta input_meta =
                (input_source == 1) ? initial_meta : output_meta;
            InputMetaPipe::write(input_meta);
          }
          for (uint32_t word_i = 0; word_i < max_n_nodes; word_i++) {
            if (write_input) {
              AncestryVector input_ancestor_vector, input_descendant_vector;
              if (input_source == 1) {
                input_ancestor_vector = initial_am[word_i];
                input_descendant_vector = initial_dm[word_i];
              } else {
                input_ancestor_vector = output_am[word_i];
                input_descendant_vector = output_dm[word_i];
              }
              InputAncestorPipe::write(input_ancestor_vector);
              InputDescendantPipe::write(input_descendant_vector);
            }
          }
=======
>>>>>>> 948561ef
        }
      });
    });
  }

  /**
   * @brief Enqueue the work kernel, which loads and realizes the move
   * parameters, computes the resulting state of a move, computes its likelihood
   * and decides whether it is the new current state of the chain.
   *
   * @return cl::sycl::event The event object of the kernel invocation.
   */
  cl::sycl::event enqueue_work_kernel() {
    using namespace cl::sycl;

    return working_queue.submit([&](handler &cgh) {
      auto raw_moves_ac =
          raw_moves.template get_access<access::mode::read>(cgh);

      auto is_mutated_ac =
          is_mutated_buffer.template get_access<access::mode::read>(cgh);
      auto is_known_ac =
          is_known_buffer.template get_access<access::mode::read>(cgh);

      auto best_am_dm_ac =
          best_am_dm_buffer.template get_access<access::mode::discard_write>(
              cgh);
      auto best_beta_ac =
          best_beta_buffer.template get_access<access::mode::discard_write>(
              cgh);
      auto best_score_ac =
          best_score_buffer.template get_access<access::mode::discard_write>(
              cgh);

      uint32_t n_cells = this->n_cells;
      uint32_t n_genes = this->n_genes;
      float alpha_mean = parameters.get_alpha_mean();
      float beta_mean = parameters.get_beta_mean();
      float beta_sd = parameters.get_beta_sd();
      float gamma = parameters.get_gamma();
      uint32_t n_steps = parameters.get_chain_length();
      uint32_t n_chains = parameters.get_n_chains();

      cgh.single_task<class WorkKernel>([=]() {
        MutationDataMatrix is_mutated, is_known;
        TreeScorerImpl tree_scorer(alpha_mean, beta_mean, beta_sd, n_cells,
                                   n_genes, is_mutated_ac, is_known_ac,
                                   is_mutated, is_known);

        [[intel::fpga_memory]] AncestorMatrix best_am, best_dm;
        float best_beta = 1.0;
        float best_score = -std::numeric_limits<float>::infinity();

        [[intel::max_concurrency(pipeline_capacity)]] for (uint32_t i = 0;
                                                           i <
                                                           n_chains * n_steps;
                                                           i++) {
<<<<<<< HEAD
          ChainMeta tree_meta = InputMetaPipe::read();

          [[intel::fpga_memory]] AncestorMatrix current_am, current_dm;
          for (uint32_t word_i = 0; word_i < max_n_nodes; word_i++) {
            current_am[word_i] = InputAncestorPipe::read();
            current_dm[word_i] = InputDescendantPipe::read();
=======
          ChainMeta tree_meta;
          AncestorMatrix current_am;

          for (uint32_t word_i = 0; word_i < max_n_nodes + 1; word_i++) {
            PipeValue read_pipe_value = InputPipe::read();
            if (word_i < max_n_nodes) {
              current_am[word_i] = read_pipe_value.ancestry_vector;
            } else {
              tree_meta = read_pipe_value.meta;
            }
>>>>>>> 948561ef
          }

          float current_beta = tree_meta.beta;
          float current_score = tree_meta.score;
          MutationTreeImpl current_tree(current_am, current_dm, n_genes,
                                        current_beta);

          RawMoveSample raw_move = raw_moves_ac[i];
          typename MutationTreeImpl::ModificationParameters mod_params =
              current_tree.realize_raw_move_sample(raw_move);

          uint32_t v = mod_params.v;
          uint32_t w = mod_params.w;

          [[intel::fpga_memory]] AncestorMatrix proposed_am, proposed_dm;
          MutationTreeImpl proposed_tree(proposed_am, proposed_dm, current_tree,
                                         mod_params);
          float proposed_beta = proposed_tree.get_beta();
          float proposed_score = tree_scorer.logscore_tree(proposed_tree);

          float neighborhood_correction;
          if (raw_move.move_type == MoveType::SwapSubtrees &&
              current_tree.is_ancestor(w, v)) {
            neighborhood_correction = float(current_tree.get_n_descendants(v)) /
                                      float(current_tree.get_n_descendants(w));
          } else {
            neighborhood_correction = 1.0;
          }

          float acceptance_probability =
              neighborhood_correction *
              std::exp((proposed_score - current_score) * gamma);
          bool accept_move = acceptance_probability > raw_move.acceptance_level;
          bool new_maximum = i == 0 || proposed_score > best_score;

          for (uint32_t word_i = 0; word_i < max_n_nodes + 1; word_i++) {
            PipeValue out_pipe_value;

<<<<<<< HEAD
          for (uint32_t word_i = 0; word_i < max_n_nodes; word_i++) {
            AncestryVector output_ancestor_vector, output_descendant_vector;
            if (accept_move) {
              output_ancestor_vector = proposed_am[word_i];
              output_descendant_vector = proposed_dm[word_i];
            } else {
              output_ancestor_vector = current_am[word_i];
              output_descendant_vector = proposed_dm[word_i];
            }
            OutputAncestorPipe::write(output_ancestor_vector);
            OutputDescendantPipe::write(output_descendant_vector);

            if (new_maximum) {
              best_am[word_i] = proposed_am[word_i];
              best_dm[word_i] = proposed_dm[word_i];
            }
=======
            if (word_i < max_n_nodes) {
              if (accept_move) {
                out_pipe_value = proposed_am[word_i];
              } else {
                out_pipe_value = current_am[word_i];
              }
            } else {
              out_pipe_value = ChainMeta{
                  .beta = accept_move ? proposed_beta : current_beta,
                  .score = accept_move ? proposed_score : current_score,
              };
            }

            OutputPipe::write(out_pipe_value);
>>>>>>> 948561ef
          }

          if (new_maximum) {
            best_beta = proposed_beta;
            best_score = proposed_score;
          }
        }

        for (uint32_t word_i = 0; word_i < max_n_nodes; word_i++) {
          best_am_dm_ac[0][word_i] = best_am[word_i];
          best_am_dm_ac[1][word_i] = best_dm[word_i];
        }
        best_beta_ac[0] = best_beta;
        best_score_ac[0] = best_score;
      });
    });
  }

  cl::sycl::buffer<RawMoveSample, 1> raw_moves;

  cl::sycl::buffer<AncestorMatrix, 1> current_am_buffer;
  cl::sycl::buffer<AncestorMatrix, 1> current_dm_buffer;
  cl::sycl::buffer<float, 1> current_beta_buffer;
  cl::sycl::buffer<float, 1> current_score_buffer;

  cl::sycl::buffer<AncestorMatrix, 1> best_am_dm_buffer;
  cl::sycl::buffer<float, 1> best_beta_buffer;
  cl::sycl::buffer<float, 1> best_score_buffer;

  cl::sycl::buffer<AncestryVector, 1> is_mutated_buffer, is_known_buffer;
  cl::sycl::queue working_queue;
  Parameters parameters;
  uint32_t n_cells, n_genes;
};
} // namespace ffSCITE<|MERGE_RESOLUTION|>--- conflicted
+++ resolved
@@ -264,32 +264,19 @@
     float score;
   };
 
-<<<<<<< HEAD
-  using InputMetaPipe = cl::sycl::pipe<class InputMetaPipeID, ChainMeta>;
-  using InputAncestorPipe =
-      cl::sycl::pipe<class InputAncestorPipeID, AncestryVector>;
-  using InputDescendantPipe =
-      cl::sycl::pipe<class InputDescendantPipeID, AncestryVector>;
-  using OutputMetaPipe = cl::sycl::pipe<class OutputMetaPipeID, ChainMeta>;
-  using OutputAncestorPipe =
-      cl::sycl::pipe<class OutputAncestorPipeID, AncestryVector>;
-  using OutputDescendantPipe =
-      cl::sycl::pipe<class OutputDescendantPipeID, AncestryVector>;
-=======
   union PipeValue {
-    PipeValue() : ancestry_vector(0) {}
+    PipeValue() : ancestry_vector{0, 0} {}
     PipeValue(ChainMeta meta) : meta(meta) {}
-    PipeValue(AncestryVector av) : ancestry_vector(av) {}
+    PipeValue(AncestryVector av, AncestryVector dv) : ancestry_vector{av, dv} {}
 
     ChainMeta meta;
-    AncestryVector ancestry_vector;
+    std::array<AncestryVector, 2> ancestry_vector;
   };
 
   using InputPipe =
       cl::sycl::pipe<class InputPipeID, PipeValue, max_n_genes + 2>;
   using OutputPipe =
       cl::sycl::pipe<class OutputPipeID, PipeValue, max_n_genes + 2>;
->>>>>>> 948561ef
 
   /**
    * @brief Enqueue the IO kernel which controls the introduction of initial
@@ -318,8 +305,10 @@
       cgh.single_task<class IOKernel>([=]() {
         uint32_t i_initial_state = 0;
 
-        [[intel::loop_coalesce(2)]]
-        for (uint32_t i = 0; i < n_steps * n_chains + pipeline_capacity; i++) {
+        [[intel::loop_coalesce(2)]] for (uint32_t i = 0;
+                                         i <
+                                         n_steps * n_chains + pipeline_capacity;
+                                         i++) {
           bool read_output = i >= pipeline_capacity;
           bool write_input = i < n_steps * n_chains;
           ac_int<1, false> input_source =
@@ -331,63 +320,29 @@
               in_packet = OutputPipe::read();
             }
 
-<<<<<<< HEAD
-          [[intel::fpga_memory]] AncestorMatrix initial_am, initial_dm,
-              output_am, output_dm;
-          for (uint32_t word_i = 0; word_i < max_n_nodes; word_i++) {
-            if (input_source == 1) {
-              initial_am[word_i] = current_am_ac[i_initial_state][word_i];
-              initial_dm[word_i] = current_dm_ac[i_initial_state][word_i];
-            }
-            if (read_output) {
-              output_am[word_i] = OutputAncestorPipe::read();
-              output_dm[word_i] = OutputDescendantPipe::read();
-=======
             if (input_source == 0) {
               out_packet = in_packet;
             } else {
               if (packet_i < max_n_nodes) {
-                out_packet = current_am_ac[i_initial_state][packet_i];
+                out_packet =
+                    PipeValue(current_am_ac[i_initial_state][packet_i],
+                              current_dm_ac[i_initial_state][packet_i]);
               } else {
-                out_packet = ChainMeta {
-                  .beta = current_beta_ac[i_initial_state],
-                  .score = current_score_ac[i_initial_state],
+                out_packet = ChainMeta{
+                    .beta = current_beta_ac[i_initial_state],
+                    .score = current_score_ac[i_initial_state],
                 };
               }
             }
 
             if (write_input) {
               InputPipe::write(out_packet);
->>>>>>> 948561ef
             }
           }
 
           if (input_source == 1) {
             i_initial_state++;
           }
-<<<<<<< HEAD
-
-          if (write_input) {
-            ChainMeta input_meta =
-                (input_source == 1) ? initial_meta : output_meta;
-            InputMetaPipe::write(input_meta);
-          }
-          for (uint32_t word_i = 0; word_i < max_n_nodes; word_i++) {
-            if (write_input) {
-              AncestryVector input_ancestor_vector, input_descendant_vector;
-              if (input_source == 1) {
-                input_ancestor_vector = initial_am[word_i];
-                input_descendant_vector = initial_dm[word_i];
-              } else {
-                input_ancestor_vector = output_am[word_i];
-                input_descendant_vector = output_dm[word_i];
-              }
-              InputAncestorPipe::write(input_ancestor_vector);
-              InputDescendantPipe::write(input_descendant_vector);
-            }
-          }
-=======
->>>>>>> 948561ef
         }
       });
     });
@@ -445,25 +400,17 @@
                                                            i <
                                                            n_chains * n_steps;
                                                            i++) {
-<<<<<<< HEAD
-          ChainMeta tree_meta = InputMetaPipe::read();
-
-          [[intel::fpga_memory]] AncestorMatrix current_am, current_dm;
-          for (uint32_t word_i = 0; word_i < max_n_nodes; word_i++) {
-            current_am[word_i] = InputAncestorPipe::read();
-            current_dm[word_i] = InputDescendantPipe::read();
-=======
           ChainMeta tree_meta;
-          AncestorMatrix current_am;
+          AncestorMatrix current_am, current_dm;
 
           for (uint32_t word_i = 0; word_i < max_n_nodes + 1; word_i++) {
             PipeValue read_pipe_value = InputPipe::read();
             if (word_i < max_n_nodes) {
-              current_am[word_i] = read_pipe_value.ancestry_vector;
+              current_am[word_i] = read_pipe_value.ancestry_vector[0];
+              current_dm[word_i] = read_pipe_value.ancestry_vector[1];
             } else {
               tree_meta = read_pipe_value.meta;
             }
->>>>>>> 948561ef
           }
 
           float current_beta = tree_meta.beta;
@@ -502,44 +449,32 @@
           for (uint32_t word_i = 0; word_i < max_n_nodes + 1; word_i++) {
             PipeValue out_pipe_value;
 
-<<<<<<< HEAD
-          for (uint32_t word_i = 0; word_i < max_n_nodes; word_i++) {
-            AncestryVector output_ancestor_vector, output_descendant_vector;
-            if (accept_move) {
-              output_ancestor_vector = proposed_am[word_i];
-              output_descendant_vector = proposed_dm[word_i];
-            } else {
-              output_ancestor_vector = current_am[word_i];
-              output_descendant_vector = proposed_dm[word_i];
-            }
-            OutputAncestorPipe::write(output_ancestor_vector);
-            OutputDescendantPipe::write(output_descendant_vector);
-
-            if (new_maximum) {
-              best_am[word_i] = proposed_am[word_i];
-              best_dm[word_i] = proposed_dm[word_i];
-            }
-=======
             if (word_i < max_n_nodes) {
               if (accept_move) {
-                out_pipe_value = proposed_am[word_i];
+                out_pipe_value =
+                    PipeValue(proposed_am[word_i], proposed_dm[word_i]);
               } else {
-                out_pipe_value = current_am[word_i];
+                out_pipe_value =
+                    PipeValue(current_am[word_i], current_dm[word_i]);
+              }
+
+              if (new_maximum) {
+                best_am[word_i] = proposed_am[word_i];
+                best_dm[word_i] = proposed_dm[word_i];
               }
             } else {
               out_pipe_value = ChainMeta{
                   .beta = accept_move ? proposed_beta : current_beta,
                   .score = accept_move ? proposed_score : current_score,
               };
+
+              if (new_maximum) {
+                best_beta = proposed_beta;
+                best_score = proposed_score;
+              }
             }
 
             OutputPipe::write(out_pipe_value);
->>>>>>> 948561ef
-          }
-
-          if (new_maximum) {
-            best_beta = proposed_beta;
-            best_score = proposed_score;
           }
         }
 
