--- conflicted
+++ resolved
@@ -25,11 +25,7 @@
 
 constexpr uint32_t max_n_cells = 64;
 constexpr uint32_t max_n_genes = 63;
-<<<<<<< HEAD
-constexpr uint32_t pipeline_capacity = 6;
-=======
 constexpr uint32_t pipeline_capacity = 24;
->>>>>>> 948561ef
 
 #ifdef HARDWARE
 // Assert that this design does indeed have the correct ranges set.
